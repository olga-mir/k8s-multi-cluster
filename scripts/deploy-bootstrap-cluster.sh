--- conflicted
+++ resolved
@@ -29,11 +29,7 @@
 
 kind create cluster --config bootstrap.yaml
 
-<<<<<<< HEAD
-clusterctl init --infrastructure aws --config $workdir/init-config-mgmt.yaml
-=======
 clusterctl init --infrastructure aws --config $workdir/mgmt-cluster/init-config-mgmt.yaml
->>>>>>> 30560998
 
 set +e
 while ! kubectl get clusters; do
@@ -58,11 +54,7 @@
   sleep 15
   if [[ $retries -eq 0 ]]; then
     # if retries are exhausted, there might be a genuine error, run the command one more time without swallowing the error
-<<<<<<< HEAD
-    kubectl apply -f $workdir/mgmt.yaml
-=======
     kubectl apply -f $workdir/mgmt-cluster/cluster.yaml
->>>>>>> 30560998
     echo "Failed to apply cluster config, aborting."
     exit 1
   fi
@@ -70,11 +62,7 @@
   kubectl apply -f $workdir/mgmt-cluster/cluster.yaml 2>/dev/null
 done
 set -e
-<<<<<<< HEAD
-kubectl apply -f $workdir/cm-calico-v3.21.yaml
-=======
 kubectl apply -f $workdir/mgmt-cluster/cm-calico-v3.21.yaml
->>>>>>> 30560998
 
 echo Wait for cluster infrastructure to become ready. This can take some time.
 sleep 120
@@ -91,9 +79,6 @@
 
 ############## ------ on AWS mgmt cluster ------
 
-<<<<<<< HEAD
-clusterctl init --infrastructure aws --kubeconfig $workdir/target-mgmt.kubeconfig --kubeconfig-context mgmt-admin@mgmt --config $workdir/init-config-workload.yaml
-=======
 sleep 240
 # Need to wait until CNI has been installed
 # % k get clusterresourceset crs-calico -o yaml | yq e '.status' -
@@ -103,7 +88,6 @@
 #     type: ResourcesApplied
 
 clusterctl init --infrastructure aws --kubeconfig $workdir/target-mgmt.kubeconfig --kubeconfig-context mgmt-admin@mgmt --config $workdir/mgmt-cluster/init-config-workload.yaml
->>>>>>> 30560998
 
 set +e
 while ! kubectl --kubeconfig=$workdir/target-mgmt.kubeconfig get clusters; do
